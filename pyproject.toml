--- conflicted
+++ resolved
@@ -15,11 +15,8 @@
 minversion = "7.0"
 testpaths = ["fillers/example", "fillers/eips/eip3651.py", "fillers/eips/eip3855.py", "fillers/vm/chain_id.py"]
 python_files = "*.py"
-<<<<<<< HEAD
 addopts = "-p pytest_plugins.latest_fork"
-=======
 markers = [
     "state_test: test cases that implement a single state transition test",
     "blockchain_test: test cases that implement block transition tests",
-]
->>>>>>> 007fa8a4
+]